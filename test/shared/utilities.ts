import { BigNumber, BigNumberish, utils, constants, providers } from 'ethers'
import { Decimal } from 'decimal.js'
import { assert } from 'chai'

export const MIN_TICK = -7802
export const MAX_TICK = 7802

export const LIQUIDITY_MIN = 10 ** 3

export const OVERRIDES = {
  gasLimit: 9999999,
}

export enum FeeVote {
  FeeVote0 = 0,
  FeeVote1 = 1,
  FeeVote2 = 2,
  FeeVote3 = 3,
<<<<<<< HEAD
=======
  FeeVote4 = 4,
  FeeVote5 = 5,
>>>>>>> ab1c3845
}

export function expandTo18Decimals(n: number): BigNumber {
  return BigNumber.from(n).mul(BigNumber.from(10).pow(18))
}

export function getCreate2Address(
  factoryAddress: string,
  [tokenA, tokenB]: [string, string],
  bytecode: string
): string {
  const [token0, token1] = tokenA < tokenB ? [tokenA, tokenB] : [tokenB, tokenA]
  const constructorArgumentsEncoded = utils.defaultAbiCoder.encode(['address', 'address'], [token0, token1])
  const create2Inputs = [
    '0xff',
    factoryAddress,
    // salt
    constants.HashZero,
    // init code. bytecode + constructor arguments
    utils.keccak256(bytecode + constructorArgumentsEncoded.substr(2)),
  ]
  const sanitizedInputs = `0x${create2Inputs.map((i) => i.slice(2)).join('')}`
  return utils.getAddress(`0x${utils.keccak256(sanitizedInputs).slice(-40)}`)
}

export async function mineBlock(provider: providers.Web3Provider, timestamp: number): Promise<void> {
  return provider.send('evm_mine', [timestamp])
}

export function encodePrice(reserve0: BigNumber, reserve1: BigNumber) {
  return [
    reserve1.mul(BigNumber.from(2).pow(112)).div(reserve0),
    reserve0.mul(BigNumber.from(2).pow(112)).div(reserve1),
  ]
}

export function getPositionKey(address: string, lowerTick: number, upperTick: number, feeVote: FeeVote): string {
  return utils.keccak256(
    utils.solidityPack(['address', 'int16', 'int16', 'uint8'], [address, lowerTick, upperTick, feeVote])
  )
}

const LN101 = Decimal.ln('1.01')
export function getExpectedTick(reserve0: BigNumber, reserve1: BigNumber): number {
  if (reserve0.isZero() && reserve1.isZero()) return 0
  assert(!reserve1.isZero())

  const price = new Decimal(reserve1.toString()).div(new Decimal(reserve0.toString()))
  // log_1.01(price) = ln(price) / ln(1.01) by the base change rule
  const rawTick = Decimal.ln(price).div(LN101)
  const tick = rawTick.floor().toNumber()

  // verify
  assert(new Decimal('1.01').pow(tick).lte(price))
  assert(new Decimal('1.01').pow(tick + 1).gt(price))

  return tick
}

// handles if the result is an array (in the case of fixed point struct return values where it's an array of one uint224)
export function bnify2(a: BigNumberish | [BigNumberish]): BigNumber {
  if (Array.isArray(a)) {
    return BigNumber.from(a[0])
  } else {
    return BigNumber.from(a)
  }
}<|MERGE_RESOLUTION|>--- conflicted
+++ resolved
@@ -16,11 +16,8 @@
   FeeVote1 = 1,
   FeeVote2 = 2,
   FeeVote3 = 3,
-<<<<<<< HEAD
-=======
   FeeVote4 = 4,
   FeeVote5 = 5,
->>>>>>> ab1c3845
 }
 
 export function expandTo18Decimals(n: number): BigNumber {
